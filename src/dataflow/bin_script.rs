#![cfg_attr(target_os = "wasi", allow(dead_code))]
use crate::data::manifest::PACKAGES_DIR_NAME;
use std::fs;
use std::io::Write;
use std::path::Path;
use thiserror::Error;

pub const BIN_DIR_NAME: &str = ".bin";

#[derive(Clone, Debug, Error)]
pub enum Error {
    #[error("Could not save script file for command \"{0}\". {1}")]
    SaveError(String, String),
    #[error("Could not create file at \"{0}\". {1}")]
    FileCreationError(String, String),
}

#[cfg(target_os = "wasi")]
pub fn save_bin_script<P: AsRef<Path>>(_directory: P, command_name: String, module_path: String) -> Result<(), Error> {
    let command_path = format!("/bin/{}.alias", command_name);
    let module_path = format!("/wapm_packages/{}", module_path);
    let mut file = fs::OpenOptions::new()
        .create(true).truncate(true).write(true)
        .open(Path::new(command_path.as_str()))
        .map_err(|e| {
            Error::FileCreationError(command_path, e.to_string())
        })?;
    file
        .write_all(module_path.as_bytes())
        .map_err(|e| Error::SaveError(command_name.clone(), e.to_string()))?;
    Ok(())
}

#[cfg(all(not(target_os = "windows"),not(target_os = "wasi")))]
pub fn save_bin_script<P: AsRef<Path>>(directory: P, command_name: String, _module_path: String) -> Result<(), Error> {
    let data = format!("#!/bin/bash\nwapm run {} \"$@\"\n", command_name);
    save(data, directory, command_name)
}

#[cfg(target_os = "windows")]
<<<<<<< HEAD
pub fn save_bin_script<P: AsRef<Path>>(directory: P, command_name: String, _module_path: String) -> Result<(), Error> {
    let data = format!("wapm run {} %*\n", command_name);
=======
pub fn save_bin_script<P: AsRef<Path>>(directory: P, command_name: String) -> Result<(), Error> {
    let data = format!("@\"wapm\" run {} %*\n", command_name);
>>>>>>> d125632d
    let file_name = format!("{}.cmd", command_name);
    save(data, directory, file_name)
}

#[cfg(target_os = "wasi")]
pub fn delete_bin_script<P: AsRef<Path>>(_directory: P, command_name: String) -> Result<(), Error> {
    let command_path = format!("/bin/{}", command_name);
    if Path::new(command_path.as_str()).exists() {
        fs::remove_file(command_path)
            .map_err(|e| Error::SaveError(command_name.clone(), e.to_string()))?;
    }
    Ok(())
}

#[cfg(all(not(target_os = "windows"),not(target_os = "wasi")))]
pub fn delete_bin_script<P: AsRef<Path>>(directory: P, command_name: String) -> Result<(), Error> {
    delete(directory, command_name)
}

#[cfg(target_os = "windows")]
pub fn delete_bin_script<P: AsRef<Path>>(directory: P, command_name: String) -> Result<(), Error> {
    let file_name = format!("{}.cmd", command_name);
    delete(directory, file_name)
}

/// save the bin script for a command into the .bin directory
fn save<P: AsRef<Path>>(data: String, directory: P, command_name: String) -> Result<(), Error> {
    let mut dir = directory.as_ref().join(PACKAGES_DIR_NAME);
    dir.push(BIN_DIR_NAME);
    if !dir.exists() {
        fs::create_dir_all(&dir)
            .map_err(|e| Error::SaveError(command_name.clone(), e.to_string()))?;
    }
    let script_path = dir.join(command_name.clone());
    #[cfg(unix)]
    let maybe_unix_mode = {
        use std::os::unix::fs::PermissionsExt;
        script_path.metadata().map(|md| md.permissions().mode())
    };
    let mut script_file = {
        let mut oo = fs::OpenOptions::new();
        oo.create(true).truncate(true).write(true);
        #[cfg(unix)]
        let oo = {
            use std::os::unix::fs::OpenOptionsExt;
            if let Ok(unix_mode) = maybe_unix_mode {
                oo.mode(unix_mode | 0o110)
            } else {
                oo.mode(0o754)
            }
        };
        oo.open(&script_path).map_err(|e| {
            Error::FileCreationError(script_path.to_string_lossy().to_string(), e.to_string())
        })?
    };
    script_file
        .write(data.as_bytes())
        .map_err(|e| Error::SaveError(command_name.clone(), e.to_string()))?;
    Ok(())
}

/// delete the bin script for a command - for cleanup during uninstall
fn delete<P: AsRef<Path>>(directory: P, command_name: String) -> Result<(), Error> {
    let mut dir = directory.as_ref().join(PACKAGES_DIR_NAME);
    dir.push(BIN_DIR_NAME);
    if !dir.exists() {
        Ok(())
    } else {
        let script_path = dir.join(command_name.clone());
        if script_path.exists() {
            fs::remove_file(script_path)
                .map_err(|e| Error::SaveError(command_name.clone(), e.to_string()))?;
            Ok(())
        } else {
            Ok(())
        }
    }
}<|MERGE_RESOLUTION|>--- conflicted
+++ resolved
@@ -38,13 +38,8 @@
 }
 
 #[cfg(target_os = "windows")]
-<<<<<<< HEAD
 pub fn save_bin_script<P: AsRef<Path>>(directory: P, command_name: String, _module_path: String) -> Result<(), Error> {
-    let data = format!("wapm run {} %*\n", command_name);
-=======
-pub fn save_bin_script<P: AsRef<Path>>(directory: P, command_name: String) -> Result<(), Error> {
     let data = format!("@\"wapm\" run {} %*\n", command_name);
->>>>>>> d125632d
     let file_name = format!("{}.cmd", command_name);
     save(data, directory, file_name)
 }
